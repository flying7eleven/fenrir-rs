--- conflicted
+++ resolved
@@ -53,13 +53,12 @@
 default-features = false
 optional = true
 
-<<<<<<< HEAD
+[dev-dependencies.value-bag]
+version = "1.4.1"
+default-features = false
+
 [dependencies.cfg-if]
 version = "1"
-=======
-[dev-dependencies.value-bag]
-version = "1.4.1"
->>>>>>> 7fbac545
 default-features = false
 
 [dev-dependencies.fern]
